use clap::{Parser, Subcommand};
use half::f16;
use janet_ai_retriever::{
    retrieval::{
        file_index::FileIndex,
        indexing_engine::{IndexingEngine, IndexingEngineConfig},
        indexing_mode::IndexingMode,
    },
    storage::{ChunkFilter, ChunkStore, CombinedStore, sqlite_store::SqliteStore},
};
use serde::Serialize;
use std::path::PathBuf;
use std::process;
use tokio::time::Duration;

/// A CLI tool to interact with the janet-ai-retriever chunk database.
#[derive(Parser, Debug)]
#[command(author, version, about, long_about = None)]
struct Args {
<<<<<<< HEAD
    /// Base directory containing the .janet.db database
=======
    /// Base directory containing the .janet-ai.db database file
>>>>>>> 1c621efa
    #[arg(short, long, default_value = ".")]
    base_dir: PathBuf,

    #[command(subcommand)]
    command: Commands,
}

#[derive(Subcommand, Debug)]
enum Commands {
    /// Initialize the chunk database
    Init,
    /// Index files in a repository and create chunks with embeddings
    Index {
        /// Repository path to index (defaults to base-dir)
        #[arg(long)]
        repo: Option<PathBuf>,
        /// Maximum number of worker threads
        #[arg(long, default_value_t = 4)]
        max_workers: usize,
        /// Chunk size in characters
        #[arg(long, default_value_t = 1000)]
        chunk_size: usize,
        /// Force full reindex (ignore existing chunks)
        #[arg(long)]
        force: bool,
    },
    /// List chunks in the database
    List {
        /// Filter by file hash (hex encoded)
        #[arg(long)]
        file_hash: Option<String>,
        /// Limit number of results
        #[arg(short, long, default_value_t = 100)]
        limit: usize,
        /// Output format
        #[arg(short, long, default_value = "summary")]
        format: OutputFormat,
    },
    /// Get a specific chunk by ID
    Get {
        /// Chunk ID
        id: i64,
        /// Output format
        #[arg(short, long, default_value = "full")]
        format: OutputFormat,
    },
    /// Search for similar chunks using embedding similarity
    Search {
        /// Query embedding values (comma-separated floats)
        #[arg(long, value_delimiter = ',')]
        embedding: Vec<f32>,
        /// Maximum number of results
        #[arg(short, long, default_value_t = 10)]
        limit: usize,
        /// Minimum similarity threshold (0.0 to 1.0)
        #[arg(short, long)]
        threshold: Option<f32>,
        /// Output format
        #[arg(short, long, default_value = "summary")]
        format: OutputFormat,
    },
    /// Show database statistics
    Stats,
    /// Show comprehensive status information
    Status {
        /// Output format
        #[arg(short, long, default_value = "summary")]
        format: OutputFormat,
    },
}

#[derive(Debug, Clone, PartialEq)]
enum OutputFormat {
    Summary,
    Full,
    Json,
}

impl std::str::FromStr for OutputFormat {
    type Err = String;

    fn from_str(s: &str) -> Result<Self, Self::Err> {
        match s.to_lowercase().as_str() {
            "summary" => Ok(OutputFormat::Summary),
            "full" => Ok(OutputFormat::Full),
            "json" => Ok(OutputFormat::Json),
            _ => Err(format!("Invalid format: {s}")),
        }
    }
}

#[derive(Serialize)]
struct ChunkOutput {
    id: i64,
    file_hash: String,
    relative_path: String,
    line_start: usize,
    line_end: usize,
    content: String,
    has_embedding: bool,
}

#[derive(Serialize)]
struct SimilarityResult {
    chunk: ChunkOutput,
    similarity: f32,
}

#[derive(Serialize)]
struct DatabaseStats {
    total_chunks: usize,
    chunks_with_embeddings: usize,
    unique_files: std::collections::HashSet<String>,
}

#[tokio::main]
async fn main() {
    if let Err(e) = run().await {
        eprintln!("Error: {e}");
        process::exit(1);
    }
}

async fn run() -> anyhow::Result<()> {
    let args = Args::parse();

    match args.command {
        Commands::Init => {
            let _file_index = FileIndex::open(&args.base_dir).await?;
            println!("Initialized chunk database at {}", args.base_dir.display());
            println!("Database location: {}/.janet.db", args.base_dir.display());
            Ok(())
        }
        Commands::Index {
            repo,
            max_workers,
            chunk_size,
            force,
        } => {
            let repo_path = repo.unwrap_or_else(|| args.base_dir.clone());

            println!("🚀 Starting indexing process...");
            println!("   Repository: {}", repo_path.display());
            println!("   Database: {}/.janet.db", args.base_dir.display());
            println!("   Max workers: {max_workers}");
            println!("   Chunk size: {chunk_size}");
            println!("   Force reindex: {force}");

            // Set up the indexing engine configuration
            let indexing_config =
                IndexingEngineConfig::new("cli-indexing".to_string(), repo_path.clone())
                    .with_mode(if force {
                        IndexingMode::FullReindex
                    } else {
                        IndexingMode::ContinuousMonitoring
                    })
                    .with_max_workers(max_workers)
                    .with_chunk_size(chunk_size);

            println!("⚙️  Initializing IndexingEngine...");

            // Create indexing engine using the specified base directory
            let mut engine = IndexingEngine::new(indexing_config).await?;

            println!("✅ IndexingEngine initialized successfully");

            // Start the engine and perform indexing
            println!("🔄 Starting indexing...");
            engine.start().await?;

            // Wait for indexing to complete
            let mut attempts = 0;
            let max_attempts = 60; // 60 seconds max wait

            loop {
                tokio::time::sleep(Duration::from_secs(1)).await;

                // Process any pending tasks
                engine.process_pending_tasks().await?;

                let queue_size = engine.get_queue_size().await;
                let stats = engine.get_stats().await;

                if attempts % 5 == 0 || queue_size == 0 {
                    println!(
                        "📊 Queue size: {}, Files processed: {}, Chunks created: {}, Embeddings: {}",
                        queue_size,
                        stats.files_processed,
                        stats.chunks_created,
                        stats.embeddings_generated
                    );
                }

                if queue_size == 0 && stats.files_processed > 0 {
                    println!("✅ Indexing completed!");
                    break;
                }

                attempts += 1;
                if attempts >= max_attempts {
                    println!(
                        "⚠️  Timeout waiting for indexing to complete (queue_size: {queue_size})"
                    );
                    println!("   You may want to wait longer or check for errors");
                    break;
                }
            }

            // Get final statistics
            let final_stats = engine.get_stats().await;
            let index_stats = engine.get_index_stats().await?;

            println!("\n📈 Final Statistics:");
            println!("   Files processed: {}", final_stats.files_processed);
            println!("   Chunks created: {}", final_stats.chunks_created);
            println!(
<<<<<<< HEAD
                "   Embeddings generated: {}",
                final_stats.embeddings_generated
=======
                "Database location: {}/.janet-ai.db",
                args.base_dir.display()
>>>>>>> 1c621efa
            );
            println!("   Errors encountered: {}", final_stats.errors);
            println!("   Total files in index: {}", index_stats.files_count);
            println!("   Total chunks in index: {}", index_stats.chunks_count);
            println!("   Embedding models: {}", index_stats.models_count);

            // Clean up
            engine.shutdown().await?;

            println!("\n🎉 Indexing completed successfully!");
            println!("   You can now use 'janet-ai-retriever search' to find similar chunks");
            println!("   Or use the janet-ai-mcp server for semantic search over MCP");

            Ok(())
        }
        Commands::List {
            file_hash,
            limit,
            format,
        } => {
            let file_index = FileIndex::open(&args.base_dir).await?;
            let store = SqliteStore::new(file_index);

            let filter = if let Some(hash_str) = file_hash {
                let hash_bytes = hex::decode(&hash_str)
                    .map_err(|_| anyhow::anyhow!("Invalid hex hash: {}", hash_str))?;
                if hash_bytes.len() != 32 {
                    return Err(anyhow::anyhow!("Hash must be 32 bytes (64 hex characters)"));
                }
                let mut hash = [0u8; 32];
                hash.copy_from_slice(&hash_bytes);
                ChunkFilter {
                    file_hash: Some(hash),
                    path_prefix: None,
                    has_embedding: None,
                }
            } else {
                ChunkFilter {
                    file_hash: None,
                    path_prefix: None,
                    has_embedding: None,
                }
            };

            let mut chunk_metadata = store.list_chunks(filter).await?;
            chunk_metadata.truncate(limit);

            match format {
                OutputFormat::Json => {
                    println!("{}", serde_json::to_string_pretty(&chunk_metadata)?);
                }
                OutputFormat::Summary => {
                    println!("Found {} chunks:", chunk_metadata.len());
                    for metadata in chunk_metadata {
                        println!(
                            "  ID: {} | File: {} | Lines: {}-{} | Embedding: {}",
                            metadata.id,
                            metadata.relative_path,
                            metadata.line_start,
                            metadata.line_end,
                            if metadata.has_embedding { "✓" } else { "✗" }
                        );
                    }
                }
                OutputFormat::Full => {
                    for metadata in chunk_metadata {
                        if let Some(chunk) = store.get_chunk(metadata.id).await? {
                            let output = ChunkOutput {
                                id: chunk.id.unwrap_or(0),
                                file_hash: hex::encode(chunk.file_hash),
                                relative_path: chunk.relative_path,
                                line_start: chunk.line_start,
                                line_end: chunk.line_end,
                                content: chunk.content,
                                has_embedding: chunk.embedding.is_some(),
                            };
                            println!("Chunk ID: {}", output.id);
                            println!("File: {}", output.relative_path);
                            println!("Lines: {}-{}", output.line_start, output.line_end);
                            println!("File Hash: {}", output.file_hash);
                            println!(
                                "Has Embedding: {}",
                                if output.has_embedding { "Yes" } else { "No" }
                            );
                            println!("Content:\n{}", output.content);
                            println!("---");
                        }
                    }
                }
            }
            Ok(())
        }
        Commands::Get { id, format } => {
            let file_index = FileIndex::open(&args.base_dir).await?;
            let store = SqliteStore::new(file_index);

            if let Some(chunk) = store.get_chunk(id).await? {
                let output = ChunkOutput {
                    id: chunk.id.unwrap_or(0),
                    file_hash: hex::encode(chunk.file_hash),
                    relative_path: chunk.relative_path,
                    line_start: chunk.line_start,
                    line_end: chunk.line_end,
                    content: chunk.content,
                    has_embedding: chunk.embedding.is_some(),
                };

                match format {
                    OutputFormat::Json => {
                        println!("{}", serde_json::to_string_pretty(&output)?);
                    }
                    OutputFormat::Summary => {
                        println!("Chunk ID: {}", output.id);
                        println!("File: {}", output.relative_path);
                        println!("Lines: {}-{}", output.line_start, output.line_end);
                        println!(
                            "Has Embedding: {}",
                            if output.has_embedding { "Yes" } else { "No" }
                        );
                        println!(
                            "Content preview: {}",
                            output.content.chars().take(100).collect::<String>()
                        );
                    }
                    OutputFormat::Full => {
                        println!("Chunk ID: {}", output.id);
                        println!("File: {}", output.relative_path);
                        println!("Lines: {}-{}", output.line_start, output.line_end);
                        println!("File Hash: {}", output.file_hash);
                        println!(
                            "Has Embedding: {}",
                            if output.has_embedding { "Yes" } else { "No" }
                        );
                        println!("Content:\n{}", output.content);
                    }
                }
            } else {
                println!("Chunk with ID {id} not found");
            }
            Ok(())
        }
        Commands::Search {
            embedding,
            limit,
            threshold,
            format,
        } => {
            if embedding.is_empty() {
                return Err(anyhow::anyhow!("Embedding vector cannot be empty"));
            }

            let file_index = FileIndex::open(&args.base_dir).await?;
            let store = SqliteStore::new(file_index);

            // Convert f32 embedding to f16
            let embedding_f16: Vec<f16> = embedding.iter().map(|&x| f16::from_f32(x)).collect();
            let threshold_f16 = threshold.map(f16::from_f32);

            let results = store
                .search_chunks(embedding_f16, limit, threshold_f16)
                .await?;

            match format {
                OutputFormat::Json => {
                    let similarity_results: Vec<SimilarityResult> = results
                        .into_iter()
                        .map(|(chunk, similarity)| SimilarityResult {
                            chunk: ChunkOutput {
                                id: chunk.id.unwrap_or(0),
                                file_hash: hex::encode(chunk.file_hash),
                                relative_path: chunk.relative_path,
                                line_start: chunk.line_start,
                                line_end: chunk.line_end,
                                content: chunk.content,
                                has_embedding: chunk.embedding.is_some(),
                            },
                            similarity: similarity.to_f32(),
                        })
                        .collect();
                    println!("{}", serde_json::to_string_pretty(&similarity_results)?);
                }
                OutputFormat::Summary => {
                    println!("Found {} similar chunks:", results.len());
                    for (chunk, similarity) in results {
                        println!(
                            "  Similarity: {:.3} | ID: {} | File: {} | Lines: {}-{}",
                            similarity.to_f32(),
                            chunk.id.unwrap_or(0),
                            chunk.relative_path,
                            chunk.line_start,
                            chunk.line_end
                        );
                    }
                }
                OutputFormat::Full => {
                    for (chunk, similarity) in results {
                        println!("Similarity: {:.3}", similarity.to_f32());
                        println!("Chunk ID: {}", chunk.id.unwrap_or(0));
                        println!("File: {}", chunk.relative_path);
                        println!("Lines: {}-{}", chunk.line_start, chunk.line_end);
                        println!("File Hash: {}", hex::encode(chunk.file_hash));
                        println!("Content:\n{}", chunk.content);
                        println!("---");
                    }
                }
            }
            Ok(())
        }
        Commands::Stats => {
            let file_index = FileIndex::open(&args.base_dir).await?;
            let store = SqliteStore::new(file_index);

            // Get all chunks
            let all_chunks = store
                .list_chunks(ChunkFilter {
                    file_hash: None,
                    path_prefix: None,
                    has_embedding: None,
                })
                .await?;
            let chunks_with_embeddings = all_chunks.iter().filter(|c| c.has_embedding).count();
            let unique_files: std::collections::HashSet<String> =
                all_chunks.iter().map(|c| c.relative_path.clone()).collect();

            let stats = DatabaseStats {
                total_chunks: all_chunks.len(),
                chunks_with_embeddings,
                unique_files: unique_files.clone(),
            };

            println!("Database Statistics:");
            println!("  Total chunks: {}", stats.total_chunks);
            println!("  Chunks with embeddings: {}", stats.chunks_with_embeddings);
            println!("  Unique files: {}", stats.unique_files.len());

            if !stats.unique_files.is_empty() {
                println!("  Files:");
                for file in stats.unique_files.iter().take(10) {
                    println!("    {file}");
                }
                if stats.unique_files.len() > 10 {
                    println!("    ... and {} more", stats.unique_files.len() - 10);
                }
            }

            Ok(())
        }
        Commands::Status { format } => {
            use janet_ai_retriever::{
                retrieval::{
                    indexing_engine::{IndexingEngine, IndexingEngineConfig},
                    indexing_mode::IndexingMode,
                },
                status::StatusApi,
            };

            // Create a read-only indexing engine for status queries
            let config = IndexingEngineConfig::new("cli-repo".to_string(), args.base_dir.clone())
                .with_mode(IndexingMode::ReadOnly);

            let engine = IndexingEngine::new(config.clone()).await?;
            let enhanced_index = engine.get_enhanced_index();

            // Get all status information
            let index_stats = StatusApi::get_index_statistics(enhanced_index).await?;
            let indexing_status = StatusApi::get_indexing_status(&engine).await?;
            let index_health = StatusApi::get_index_health(enhanced_index).await?;
            let indexing_config = StatusApi::get_indexing_config(&config).await?;
            let model_info = StatusApi::get_embedding_model_info(None).await?;
            let supported_types = StatusApi::get_supported_file_types(&config).await?;
            let database_info =
                StatusApi::get_database_info(enhanced_index, &args.base_dir).await?;
            let dependency_versions = StatusApi::get_dependency_versions().await?;
            let consistency_report = StatusApi::validate_index_consistency(enhanced_index).await?;
            let file_system_status = StatusApi::get_file_system_status(&config).await?;

            #[derive(Serialize)]
            struct StatusOutput {
                index_statistics: janet_ai_retriever::status::IndexStatistics,
                indexing_status: janet_ai_retriever::status::IndexingStatus,
                index_health: janet_ai_retriever::status::IndexHealth,
                indexing_configuration: janet_ai_retriever::status::IndexingConfiguration,
                embedding_model_info: Option<janet_ai_retriever::status::EmbeddingModelInfo>,
                supported_file_types: Vec<String>,
                database_info: janet_ai_retriever::status::DatabaseInfo,
                dependency_versions: janet_ai_retriever::status::DependencyVersions,
                consistency_report: janet_ai_retriever::status::IndexConsistencyReport,
                file_system_status: janet_ai_retriever::status::FileSystemStatus,
            }

            let output = StatusOutput {
                index_statistics: index_stats,
                indexing_status,
                index_health,
                indexing_configuration: indexing_config,
                embedding_model_info: model_info,
                supported_file_types: supported_types,
                database_info,
                dependency_versions,
                consistency_report,
                file_system_status,
            };

            match format {
                OutputFormat::Json => {
                    println!("{}", serde_json::to_string_pretty(&output)?);
                }
                OutputFormat::Summary | OutputFormat::Full => {
                    println!("{}", toml::to_string_pretty(&output)?);
                }
            }

            Ok(())
        }
    }
}<|MERGE_RESOLUTION|>--- conflicted
+++ resolved
@@ -17,11 +17,7 @@
 #[derive(Parser, Debug)]
 #[command(author, version, about, long_about = None)]
 struct Args {
-<<<<<<< HEAD
-    /// Base directory containing the .janet.db database
-=======
     /// Base directory containing the .janet-ai.db database file
->>>>>>> 1c621efa
     #[arg(short, long, default_value = ".")]
     base_dir: PathBuf,
 
@@ -152,7 +148,10 @@
         Commands::Init => {
             let _file_index = FileIndex::open(&args.base_dir).await?;
             println!("Initialized chunk database at {}", args.base_dir.display());
-            println!("Database location: {}/.janet.db", args.base_dir.display());
+            println!(
+                "Database location: {}/.janet-ai.db",
+                args.base_dir.display()
+            );
             Ok(())
         }
         Commands::Index {
@@ -165,7 +164,7 @@
 
             println!("🚀 Starting indexing process...");
             println!("   Repository: {}", repo_path.display());
-            println!("   Database: {}/.janet.db", args.base_dir.display());
+            println!("   Database: {}/.janet-ai.db", args.base_dir.display());
             println!("   Max workers: {max_workers}");
             println!("   Chunk size: {chunk_size}");
             println!("   Force reindex: {force}");
@@ -238,13 +237,8 @@
             println!("   Files processed: {}", final_stats.files_processed);
             println!("   Chunks created: {}", final_stats.chunks_created);
             println!(
-<<<<<<< HEAD
                 "   Embeddings generated: {}",
                 final_stats.embeddings_generated
-=======
-                "Database location: {}/.janet-ai.db",
-                args.base_dir.display()
->>>>>>> 1c621efa
             );
             println!("   Errors encountered: {}", final_stats.errors);
             println!("   Total files in index: {}", index_stats.files_count);
