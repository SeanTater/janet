--- conflicted
+++ resolved
@@ -55,7 +55,6 @@
 - **Provider Pattern**: Extensible trait-based design
 
 ### janet-ai-retriever
-<<<<<<< HEAD
 Complete indexing and search system
 - **IndexingEngine**: File discovery, chunking, and embedding generation
 - **SQLite Storage**: Text search and vector similarity (cosine) search using f16 embeddings
@@ -71,7 +70,7 @@
 ## Key Technical Details
 
 ### Database Storage
-- Uses `.janet.db` SQLite file directly in base directory (not `.code-assistant/index.db`)
+- Uses `.janet-ai.db` SQLite file directly in base directory (not `.code-assistant/index.db`)
 - Avoids permission issues in CI environments by eliminating subdirectory creation
 - Supports both persistent and in-memory databases for testing
 
@@ -79,6 +78,10 @@
 - **Local-first**: Prefer SQLite over Pinecone, Ollama over OpenAI APIs
 - **Testing**: Use tracing (not log), focus on happy paths first, use "sans io" patterns
 - **Performance**: f16 embeddings for memory efficiency, async-first architecture
+
+## Git Workflow
+- Never commit directly to main. Work in feature branches, and create PRs.
+- Commit and push (to a feature branch and PR) whenever you feel the code is generally functional and tests are green.
 
 ## Workflows
 
@@ -111,48 +114,4 @@
 - **janet-ai-retriever**: ✅ Feature complete with storage and search
 - **janet-ai-mcp**: 🔄 Active development, integration tests require CI debugging
 
-All crates have comprehensive test coverage and working examples.
-=======
-A complete retrieval system with file indexing, text search, and embedding capabilities. Key features:
-- **IndexingEngine**: Orchestrates file discovery, chunking, and embedding generation
-- **SQLite Storage**: Robust database with text search and vector similarity search
-- **File Watching**: Real-time monitoring with notify and debouncing
-- **Task Queue**: Priority-based background processing with retry logic
-- **Text Search**: Substring search with SQL LIKE queries and proper escaping
-- **Vector Search**: Cosine similarity search over f16 embeddings
-- **CLI Interface**: Complete command-line tool for database management
-- **Examples**: Comprehensive examples showing end-to-end workflows
-
-### Architecture Inspiration
-The project references ChunkHound architecture (see ARCHITECTURE_REFERENCE.md), which is a sophisticated MCP Server for semantic code search. Key patterns to follow:
-- Protocol-first design for AI integration
-- Async-first architecture with proper task coordination
-- Provider pattern for extensible embeddings/databases
-- Real-time file monitoring with graceful degradation
-- Comprehensive error handling
-
-## Current Status
-- **janet-ai-context**: Fully functional library with CLI tool and comprehensive chunking
-- **janet-ai-embed**: Production-ready embedding library with FastEmbed integration
-- **janet-ai-retriever**: Feature-complete indexing system with storage, search, and CLI
-- All crates have comprehensive test coverage and working examples
-
-## Development Philosophy
-- Use tracing rather than log
-- Use "sans io" (separate io operations from pure functions) when possible to keep things easy to test
-- Lean into a local-first policy:
-  - Prefer sqlite over pinecone
-  - Prefer ollama/llamacpp over openai/anthropic
-  - Prefer bundled solutions over separate when feasible (like a rust library rather than a python dependency or separate API)
-- Document concisely, but completely
-- Clear code is better than clear docs
-- Write benchmarks and keep track of them, but don't obsess
-
-## Git Workflow
-- Never commit directly to main. Work in feature branches, and create PRs.
-- Commit and push (to a feature branch and PR) whenever you feel the code is generally functional and tests are green.
-
-## PR and Testing Guidelines
-- Before pushing a new PR, try role playing as a QA engineer first. Be skeptical that the tests cover all the use cases. Consider edge cases, large and small datasets, etc.
-- Focus on happy paths in tests before sad paths.
->>>>>>> 1c621efa
+All crates have comprehensive test coverage and working examples.