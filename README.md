--- conflicted
+++ resolved
@@ -167,11 +167,7 @@
 
 #### Available Commands
 
-<<<<<<< HEAD
-- **`init`**: Initialize the chunk database in `.janet.db`
-=======
-- **`init`**: Initialize the chunk database in `.janet-ai/index.db`
->>>>>>> 1c621efa
+- **`init`**: Initialize the chunk database in `.janet-ai.db`
 - **`list`**: List chunks with optional filtering by file hash
 - **`get <id>`**: Retrieve a specific chunk by its database ID
 - **`search`**: Find similar chunks using cosine similarity on embeddings
